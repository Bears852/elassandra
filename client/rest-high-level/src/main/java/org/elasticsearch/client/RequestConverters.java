/*
 * Licensed to Elasticsearch under one or more contributor
 * license agreements. See the NOTICE file distributed with
 * this work for additional information regarding copyright
 * ownership. Elasticsearch licenses this file to you under
 * the Apache License, Version 2.0 (the "License"); you may
 * not use this file except in compliance with the License.
 * You may obtain a copy of the License at
 *
 *    http://www.apache.org/licenses/LICENSE-2.0
 *
 * Unless required by applicable law or agreed to in writing,
 * software distributed under the License is distributed on an
 * "AS IS" BASIS, WITHOUT WARRANTIES OR CONDITIONS OF ANY
 * KIND, either express or implied.  See the License for the
 * specific language governing permissions and limitations
 * under the License.
 */

package org.elasticsearch.client;

import org.apache.http.HttpEntity;
import org.apache.http.client.methods.HttpDelete;
import org.apache.http.client.methods.HttpGet;
import org.apache.http.client.methods.HttpHead;
import org.apache.http.client.methods.HttpPost;
import org.apache.http.client.methods.HttpPut;
import org.apache.http.entity.ByteArrayEntity;
import org.apache.http.entity.ContentType;
import org.apache.lucene.util.BytesRef;
import org.elasticsearch.action.DocWriteRequest;
import org.elasticsearch.action.admin.cluster.health.ClusterHealthRequest;
import org.elasticsearch.action.admin.cluster.storedscripts.DeleteStoredScriptRequest;
import org.elasticsearch.action.admin.cluster.storedscripts.GetStoredScriptRequest;
import org.elasticsearch.action.admin.cluster.storedscripts.PutStoredScriptRequest;
import org.elasticsearch.action.admin.indices.analyze.AnalyzeRequest;
import org.elasticsearch.action.bulk.BulkRequest;
import org.elasticsearch.action.delete.DeleteRequest;
import org.elasticsearch.action.explain.ExplainRequest;
import org.elasticsearch.action.fieldcaps.FieldCapabilitiesRequest;
import org.elasticsearch.action.get.GetRequest;
import org.elasticsearch.action.get.MultiGetRequest;
import org.elasticsearch.action.index.IndexRequest;
import org.elasticsearch.action.search.ClearScrollRequest;
import org.elasticsearch.action.search.MultiSearchRequest;
import org.elasticsearch.action.search.SearchRequest;
import org.elasticsearch.action.search.SearchScrollRequest;
import org.elasticsearch.action.support.ActiveShardCount;
import org.elasticsearch.action.support.IndicesOptions;
import org.elasticsearch.action.support.WriteRequest;
import org.elasticsearch.action.update.UpdateRequest;
import org.elasticsearch.client.security.RefreshPolicy;
import org.elasticsearch.client.indexlifecycle.DeleteLifecyclePolicyRequest;
import org.elasticsearch.client.indexlifecycle.ExplainLifecycleRequest;
import org.elasticsearch.client.indexlifecycle.GetLifecyclePolicyRequest;
import org.elasticsearch.client.indexlifecycle.LifecycleManagementStatusRequest;
import org.elasticsearch.client.indexlifecycle.PutLifecyclePolicyRequest;
import org.elasticsearch.client.indexlifecycle.RemoveIndexLifecyclePolicyRequest;
import org.elasticsearch.client.indexlifecycle.SetIndexLifecyclePolicyRequest;
import org.elasticsearch.client.indexlifecycle.StartILMRequest;
import org.elasticsearch.client.indexlifecycle.StopILMRequest;
import org.elasticsearch.cluster.health.ClusterHealthStatus;
import org.elasticsearch.common.Nullable;
import org.elasticsearch.common.Priority;
import org.elasticsearch.common.Strings;
import org.elasticsearch.common.SuppressForbidden;
import org.elasticsearch.common.bytes.BytesReference;
import org.elasticsearch.common.lucene.uid.Versions;
import org.elasticsearch.common.unit.TimeValue;
import org.elasticsearch.common.xcontent.DeprecationHandler;
import org.elasticsearch.common.xcontent.NamedXContentRegistry;
import org.elasticsearch.common.xcontent.ToXContent;
import org.elasticsearch.common.xcontent.XContent;
import org.elasticsearch.common.xcontent.XContentBuilder;
import org.elasticsearch.common.xcontent.XContentHelper;
import org.elasticsearch.common.xcontent.XContentParser;
import org.elasticsearch.common.xcontent.XContentType;
import org.elasticsearch.index.VersionType;
import org.elasticsearch.index.rankeval.RankEvalRequest;
import org.elasticsearch.index.reindex.AbstractBulkByScrollRequest;
import org.elasticsearch.index.reindex.DeleteByQueryRequest;
import org.elasticsearch.index.reindex.ReindexRequest;
import org.elasticsearch.index.reindex.UpdateByQueryRequest;
import org.elasticsearch.protocol.xpack.watcher.DeleteWatchRequest;
import org.elasticsearch.protocol.xpack.watcher.PutWatchRequest;
import org.elasticsearch.rest.action.search.RestSearchAction;
import org.elasticsearch.script.mustache.MultiSearchTemplateRequest;
import org.elasticsearch.script.mustache.SearchTemplateRequest;
import org.elasticsearch.search.fetch.subphase.FetchSourceContext;
import org.elasticsearch.tasks.TaskId;

import java.io.ByteArrayOutputStream;
import java.io.IOException;
import java.net.URI;
import java.net.URISyntaxException;
import java.nio.charset.Charset;
import java.util.Locale;
import java.util.StringJoiner;

final class RequestConverters {
    static final XContentType REQUEST_BODY_CONTENT_TYPE = XContentType.JSON;

    private RequestConverters() {
        // Contains only status utility methods
    }

    static Request delete(DeleteRequest deleteRequest) {
        String endpoint = endpoint(deleteRequest.index(), deleteRequest.type(), deleteRequest.id());
        Request request = new Request(HttpDelete.METHOD_NAME, endpoint);

        Params parameters = new Params(request);
        parameters.withRouting(deleteRequest.routing());
        parameters.withParent(deleteRequest.parent());
        parameters.withTimeout(deleteRequest.timeout());
        parameters.withVersion(deleteRequest.version());
        parameters.withVersionType(deleteRequest.versionType());
        parameters.withRefreshPolicy(deleteRequest.getRefreshPolicy());
        parameters.withWaitForActiveShards(deleteRequest.waitForActiveShards(), ActiveShardCount.DEFAULT);
        return request;
    }

    static Request info() {
        return new Request(HttpGet.METHOD_NAME, "/");
    }

    static Request bulk(BulkRequest bulkRequest) throws IOException {
        Request request = new Request(HttpPost.METHOD_NAME, "/_bulk");

        Params parameters = new Params(request);
        parameters.withTimeout(bulkRequest.timeout());
        parameters.withRefreshPolicy(bulkRequest.getRefreshPolicy());

        // Bulk API only supports newline delimited JSON or Smile. Before executing
        // the bulk, we need to check that all requests have the same content-type
        // and this content-type is supported by the Bulk API.
        XContentType bulkContentType = null;
        for (int i = 0; i < bulkRequest.numberOfActions(); i++) {
            DocWriteRequest<?> action = bulkRequest.requests().get(i);

            DocWriteRequest.OpType opType = action.opType();
            if (opType == DocWriteRequest.OpType.INDEX || opType == DocWriteRequest.OpType.CREATE) {
                bulkContentType = enforceSameContentType((IndexRequest) action, bulkContentType);

            } else if (opType == DocWriteRequest.OpType.UPDATE) {
                UpdateRequest updateRequest = (UpdateRequest) action;
                if (updateRequest.doc() != null) {
                    bulkContentType = enforceSameContentType(updateRequest.doc(), bulkContentType);
                }
                if (updateRequest.upsertRequest() != null) {
                    bulkContentType = enforceSameContentType(updateRequest.upsertRequest(), bulkContentType);
                }
            }
        }

        if (bulkContentType == null) {
            bulkContentType = XContentType.JSON;
        }

        final byte separator = bulkContentType.xContent().streamSeparator();
        final ContentType requestContentType = createContentType(bulkContentType);

        ByteArrayOutputStream content = new ByteArrayOutputStream();
        for (DocWriteRequest<?> action : bulkRequest.requests()) {
            DocWriteRequest.OpType opType = action.opType();

            try (XContentBuilder metadata = XContentBuilder.builder(bulkContentType.xContent())) {
                metadata.startObject();
                {
                    metadata.startObject(opType.getLowercase());
                    if (Strings.hasLength(action.index())) {
                        metadata.field("_index", action.index());
                    }
                    if (Strings.hasLength(action.type())) {
                        metadata.field("_type", action.type());
                    }
                    if (Strings.hasLength(action.id())) {
                        metadata.field("_id", action.id());
                    }
                    if (Strings.hasLength(action.routing())) {
                        metadata.field("routing", action.routing());
                    }
                    if (Strings.hasLength(action.parent())) {
                        metadata.field("parent", action.parent());
                    }
                    if (action.version() != Versions.MATCH_ANY) {
                        metadata.field("version", action.version());
                    }

                    VersionType versionType = action.versionType();
                    if (versionType != VersionType.INTERNAL) {
                        if (versionType == VersionType.EXTERNAL) {
                            metadata.field("version_type", "external");
                        } else if (versionType == VersionType.EXTERNAL_GTE) {
                            metadata.field("version_type", "external_gte");
                        } else if (versionType == VersionType.FORCE) {
                            metadata.field("version_type", "force");
                        }
                    }

                    if (opType == DocWriteRequest.OpType.INDEX || opType == DocWriteRequest.OpType.CREATE) {
                        IndexRequest indexRequest = (IndexRequest) action;
                        if (Strings.hasLength(indexRequest.getPipeline())) {
                            metadata.field("pipeline", indexRequest.getPipeline());
                        }
                    } else if (opType == DocWriteRequest.OpType.UPDATE) {
                        UpdateRequest updateRequest = (UpdateRequest) action;
                        if (updateRequest.retryOnConflict() > 0) {
                            metadata.field("retry_on_conflict", updateRequest.retryOnConflict());
                        }
                        if (updateRequest.fetchSource() != null) {
                            metadata.field("_source", updateRequest.fetchSource());
                        }
                    }
                    metadata.endObject();
                }
                metadata.endObject();

                BytesRef metadataSource = BytesReference.bytes(metadata).toBytesRef();
                content.write(metadataSource.bytes, metadataSource.offset, metadataSource.length);
                content.write(separator);
            }

            BytesRef source = null;
            if (opType == DocWriteRequest.OpType.INDEX || opType == DocWriteRequest.OpType.CREATE) {
                IndexRequest indexRequest = (IndexRequest) action;
                BytesReference indexSource = indexRequest.source();
                XContentType indexXContentType = indexRequest.getContentType();

                try (XContentParser parser = XContentHelper.createParser(
                        /*
                         * EMPTY and THROW are fine here because we just call
                         * copyCurrentStructure which doesn't touch the
                         * registry or deprecation.
                         */
                        NamedXContentRegistry.EMPTY, DeprecationHandler.THROW_UNSUPPORTED_OPERATION,
                        indexSource, indexXContentType)) {
                    try (XContentBuilder builder = XContentBuilder.builder(bulkContentType.xContent())) {
                        builder.copyCurrentStructure(parser);
                        source = BytesReference.bytes(builder).toBytesRef();
                    }
                }
            } else if (opType == DocWriteRequest.OpType.UPDATE) {
                source = XContentHelper.toXContent((UpdateRequest) action, bulkContentType, false).toBytesRef();
            }

            if (source != null) {
                content.write(source.bytes, source.offset, source.length);
                content.write(separator);
            }
        }
        request.setEntity(new ByteArrayEntity(content.toByteArray(), 0, content.size(), requestContentType));
        return request;
    }

    static Request exists(GetRequest getRequest) {
        return getStyleRequest(HttpHead.METHOD_NAME, getRequest);
    }

    static Request get(GetRequest getRequest) {
        return getStyleRequest(HttpGet.METHOD_NAME, getRequest);
    }

    private static Request getStyleRequest(String method, GetRequest getRequest) {
        Request request = new Request(method, endpoint(getRequest.index(), getRequest.type(), getRequest.id()));

        Params parameters = new Params(request);
        parameters.withPreference(getRequest.preference());
        parameters.withRouting(getRequest.routing());
        parameters.withParent(getRequest.parent());
        parameters.withRefresh(getRequest.refresh());
        parameters.withRealtime(getRequest.realtime());
        parameters.withStoredFields(getRequest.storedFields());
        parameters.withVersion(getRequest.version());
        parameters.withVersionType(getRequest.versionType());
        parameters.withFetchSourceContext(getRequest.fetchSourceContext());

        return request;
    }

    static Request multiGet(MultiGetRequest multiGetRequest) throws IOException {
        Request request = new Request(HttpPost.METHOD_NAME, "/_mget");

        Params parameters = new Params(request);
        parameters.withPreference(multiGetRequest.preference());
        parameters.withRealtime(multiGetRequest.realtime());
        parameters.withRefresh(multiGetRequest.refresh());

        request.setEntity(createEntity(multiGetRequest, REQUEST_BODY_CONTENT_TYPE));
        return request;
    }

    static Request index(IndexRequest indexRequest) {
        String method = Strings.hasLength(indexRequest.id()) ? HttpPut.METHOD_NAME : HttpPost.METHOD_NAME;
        boolean isCreate = (indexRequest.opType() == DocWriteRequest.OpType.CREATE);
        String endpoint = endpoint(indexRequest.index(), indexRequest.type(), indexRequest.id(), isCreate ? "_create" : null);
        Request request = new Request(method, endpoint);

        Params parameters = new Params(request);
        parameters.withRouting(indexRequest.routing());
        parameters.withParent(indexRequest.parent());
        parameters.withTimeout(indexRequest.timeout());
        parameters.withVersion(indexRequest.version());
        parameters.withVersionType(indexRequest.versionType());
        parameters.withPipeline(indexRequest.getPipeline());
        parameters.withRefreshPolicy(indexRequest.getRefreshPolicy());
        parameters.withWaitForActiveShards(indexRequest.waitForActiveShards(), ActiveShardCount.DEFAULT);

        BytesRef source = indexRequest.source().toBytesRef();
        ContentType contentType = createContentType(indexRequest.getContentType());
        request.setEntity(new ByteArrayEntity(source.bytes, source.offset, source.length, contentType));
        return request;
    }

    static Request ping() {
        return new Request(HttpHead.METHOD_NAME, "/");
    }

    static Request update(UpdateRequest updateRequest) throws IOException {
        String endpoint = endpoint(updateRequest.index(), updateRequest.type(), updateRequest.id(), "_update");
        Request request = new Request(HttpPost.METHOD_NAME, endpoint);

        Params parameters = new Params(request);
        parameters.withRouting(updateRequest.routing());
        parameters.withParent(updateRequest.parent());
        parameters.withTimeout(updateRequest.timeout());
        parameters.withRefreshPolicy(updateRequest.getRefreshPolicy());
        parameters.withWaitForActiveShards(updateRequest.waitForActiveShards(), ActiveShardCount.DEFAULT);
        parameters.withDocAsUpsert(updateRequest.docAsUpsert());
        parameters.withFetchSourceContext(updateRequest.fetchSource());
        parameters.withRetryOnConflict(updateRequest.retryOnConflict());
        parameters.withVersion(updateRequest.version());
        parameters.withVersionType(updateRequest.versionType());

        // The Java API allows update requests with different content types
        // set for the partial document and the upsert document. This client
        // only accepts update requests that have the same content types set
        // for both doc and upsert.
        XContentType xContentType = null;
        if (updateRequest.doc() != null) {
            xContentType = updateRequest.doc().getContentType();
        }
        if (updateRequest.upsertRequest() != null) {
            XContentType upsertContentType = updateRequest.upsertRequest().getContentType();
            if ((xContentType != null) && (xContentType != upsertContentType)) {
                throw new IllegalStateException("Update request cannot have different content types for doc [" + xContentType + "]" +
                        " and upsert [" + upsertContentType + "] documents");
            } else {
                xContentType = upsertContentType;
            }
        }
        if (xContentType == null) {
            xContentType = Requests.INDEX_CONTENT_TYPE;
        }
        request.setEntity(createEntity(updateRequest, xContentType));
        return request;
    }

    static Request search(SearchRequest searchRequest) throws IOException {
        Request request = new Request(HttpPost.METHOD_NAME, endpoint(searchRequest.indices(), searchRequest.types(), "_search"));

        Params params = new Params(request);
        addSearchRequestParams(params, searchRequest);

        if (searchRequest.source() != null) {
            request.setEntity(createEntity(searchRequest.source(), REQUEST_BODY_CONTENT_TYPE));
        }
        return request;
    }

    private static void addSearchRequestParams(Params params, SearchRequest searchRequest) {
        params.putParam(RestSearchAction.TYPED_KEYS_PARAM, "true");
        params.withRouting(searchRequest.routing());
        params.withPreference(searchRequest.preference());
        params.withIndicesOptions(searchRequest.indicesOptions());
        params.putParam("search_type", searchRequest.searchType().name().toLowerCase(Locale.ROOT));
        if (searchRequest.requestCache() != null) {
            params.putParam("request_cache", Boolean.toString(searchRequest.requestCache()));
        }
        if (searchRequest.allowPartialSearchResults() != null) {
            params.putParam("allow_partial_search_results", Boolean.toString(searchRequest.allowPartialSearchResults()));
        }
        params.putParam("batched_reduce_size", Integer.toString(searchRequest.getBatchedReduceSize()));
        if (searchRequest.scroll() != null) {
            params.putParam("scroll", searchRequest.scroll().keepAlive());
        }
    }

    static Request searchScroll(SearchScrollRequest searchScrollRequest) throws IOException {
        Request request = new Request(HttpPost.METHOD_NAME, "/_search/scroll");
        request.setEntity(createEntity(searchScrollRequest, REQUEST_BODY_CONTENT_TYPE));
        return request;
    }

    static Request clearScroll(ClearScrollRequest clearScrollRequest) throws IOException {
        Request request = new Request(HttpDelete.METHOD_NAME, "/_search/scroll");
        request.setEntity(createEntity(clearScrollRequest, REQUEST_BODY_CONTENT_TYPE));
        return request;
    }

    static Request multiSearch(MultiSearchRequest multiSearchRequest) throws IOException {
        Request request = new Request(HttpPost.METHOD_NAME, "/_msearch");

        Params params = new Params(request);
        params.putParam(RestSearchAction.TYPED_KEYS_PARAM, "true");
        if (multiSearchRequest.maxConcurrentSearchRequests() != MultiSearchRequest.MAX_CONCURRENT_SEARCH_REQUESTS_DEFAULT) {
            params.putParam("max_concurrent_searches", Integer.toString(multiSearchRequest.maxConcurrentSearchRequests()));
        }

        XContent xContent = REQUEST_BODY_CONTENT_TYPE.xContent();
        byte[] source = MultiSearchRequest.writeMultiLineFormat(multiSearchRequest, xContent);
        request.setEntity(new ByteArrayEntity(source, createContentType(xContent.type())));
        return request;
    }

    static Request searchTemplate(SearchTemplateRequest searchTemplateRequest) throws IOException {
        Request request;

        if (searchTemplateRequest.isSimulate()) {
            request = new Request(HttpGet.METHOD_NAME, "_render/template");
        } else {
            SearchRequest searchRequest = searchTemplateRequest.getRequest();
            String endpoint = endpoint(searchRequest.indices(), searchRequest.types(), "_search/template");
            request = new Request(HttpGet.METHOD_NAME, endpoint);

            Params params = new Params(request);
            addSearchRequestParams(params, searchRequest);
        }

        request.setEntity(createEntity(searchTemplateRequest, REQUEST_BODY_CONTENT_TYPE));
        return request;
    }

    static Request multiSearchTemplate(MultiSearchTemplateRequest multiSearchTemplateRequest) throws IOException {
        Request request = new Request(HttpPost.METHOD_NAME, "/_msearch/template");

        Params params = new Params(request);
        params.putParam(RestSearchAction.TYPED_KEYS_PARAM, "true");
        if (multiSearchTemplateRequest.maxConcurrentSearchRequests() != MultiSearchRequest.MAX_CONCURRENT_SEARCH_REQUESTS_DEFAULT) {
            params.putParam("max_concurrent_searches", Integer.toString(multiSearchTemplateRequest.maxConcurrentSearchRequests()));
        }

        XContent xContent = REQUEST_BODY_CONTENT_TYPE.xContent();
        byte[] source = MultiSearchTemplateRequest.writeMultiLineFormat(multiSearchTemplateRequest, xContent);
        request.setEntity(new ByteArrayEntity(source, createContentType(xContent.type())));
        return request;
    }

    static Request explain(ExplainRequest explainRequest) throws IOException {
        Request request = new Request(HttpGet.METHOD_NAME,
            endpoint(explainRequest.index(), explainRequest.type(), explainRequest.id(), "_explain"));

        Params params = new Params(request);
        params.withStoredFields(explainRequest.storedFields());
        params.withFetchSourceContext(explainRequest.fetchSourceContext());
        params.withRouting(explainRequest.routing());
        params.withPreference(explainRequest.preference());
        request.setEntity(createEntity(explainRequest, REQUEST_BODY_CONTENT_TYPE));
        return request;
    }

    static Request fieldCaps(FieldCapabilitiesRequest fieldCapabilitiesRequest) {
        String[] indices = fieldCapabilitiesRequest.indices();
        Request request = new Request(HttpGet.METHOD_NAME, endpoint(indices, "_field_caps"));

        Params params = new Params(request);
        params.withFields(fieldCapabilitiesRequest.fields());
        params.withIndicesOptions(fieldCapabilitiesRequest.indicesOptions());

        return request;
    }

    static Request rankEval(RankEvalRequest rankEvalRequest) throws IOException {
        Request request = new Request(HttpGet.METHOD_NAME, endpoint(rankEvalRequest.indices(), Strings.EMPTY_ARRAY, "_rank_eval"));

        Params params = new Params(request);
        params.withIndicesOptions(rankEvalRequest.indicesOptions());

        request.setEntity(createEntity(rankEvalRequest.getRankEvalSpec(), REQUEST_BODY_CONTENT_TYPE));
        return request;
    }

    static Request reindex(ReindexRequest reindexRequest) throws IOException {
        String endpoint = new EndpointBuilder().addPathPart("_reindex").build();
        Request request = new Request(HttpPost.METHOD_NAME, endpoint);
        Params params = new Params(request)
            .withRefresh(reindexRequest.isRefresh())
            .withTimeout(reindexRequest.getTimeout())
            .withWaitForActiveShards(reindexRequest.getWaitForActiveShards(), ActiveShardCount.DEFAULT)
            .withRequestsPerSecond(reindexRequest.getRequestsPerSecond());

        if (reindexRequest.getScrollTime() != null) {
            params.putParam("scroll", reindexRequest.getScrollTime());
        }
        request.setEntity(createEntity(reindexRequest, REQUEST_BODY_CONTENT_TYPE));
        return request;
    }

    static Request updateByQuery(UpdateByQueryRequest updateByQueryRequest) throws IOException {
        String endpoint =
            endpoint(updateByQueryRequest.indices(), updateByQueryRequest.getDocTypes(), "_update_by_query");
        Request request = new Request(HttpPost.METHOD_NAME, endpoint);
        Params params = new Params(request)
            .withRouting(updateByQueryRequest.getRouting())
            .withPipeline(updateByQueryRequest.getPipeline())
            .withRefresh(updateByQueryRequest.isRefresh())
            .withTimeout(updateByQueryRequest.getTimeout())
            .withWaitForActiveShards(updateByQueryRequest.getWaitForActiveShards(), ActiveShardCount.DEFAULT)
            .withRequestsPerSecond(updateByQueryRequest.getRequestsPerSecond())
            .withIndicesOptions(updateByQueryRequest.indicesOptions());
        if (updateByQueryRequest.isAbortOnVersionConflict() == false) {
            params.putParam("conflicts", "proceed");
        }
        if (updateByQueryRequest.getBatchSize() != AbstractBulkByScrollRequest.DEFAULT_SCROLL_SIZE) {
            params.putParam("scroll_size", Integer.toString(updateByQueryRequest.getBatchSize()));
        }
        if (updateByQueryRequest.getScrollTime() != AbstractBulkByScrollRequest.DEFAULT_SCROLL_TIMEOUT) {
            params.putParam("scroll", updateByQueryRequest.getScrollTime());
        }
        if (updateByQueryRequest.getSize() > 0) {
            params.putParam("size", Integer.toString(updateByQueryRequest.getSize()));
        }
        request.setEntity(createEntity(updateByQueryRequest, REQUEST_BODY_CONTENT_TYPE));
        return request;
    }

    static Request deleteByQuery(DeleteByQueryRequest deleteByQueryRequest) throws IOException {
        String endpoint =
            endpoint(deleteByQueryRequest.indices(), deleteByQueryRequest.getDocTypes(), "_delete_by_query");
        Request request = new Request(HttpPost.METHOD_NAME, endpoint);
        Params params = new Params(request)
            .withRouting(deleteByQueryRequest.getRouting())
            .withRefresh(deleteByQueryRequest.isRefresh())
            .withTimeout(deleteByQueryRequest.getTimeout())
            .withWaitForActiveShards(deleteByQueryRequest.getWaitForActiveShards(), ActiveShardCount.DEFAULT)
            .withRequestsPerSecond(deleteByQueryRequest.getRequestsPerSecond())
            .withIndicesOptions(deleteByQueryRequest.indicesOptions());
        if (deleteByQueryRequest.isAbortOnVersionConflict() == false) {
            params.putParam("conflicts", "proceed");
        }
        if (deleteByQueryRequest.getBatchSize() != AbstractBulkByScrollRequest.DEFAULT_SCROLL_SIZE) {
            params.putParam("scroll_size", Integer.toString(deleteByQueryRequest.getBatchSize()));
        }
        if (deleteByQueryRequest.getScrollTime() != AbstractBulkByScrollRequest.DEFAULT_SCROLL_TIMEOUT) {
            params.putParam("scroll", deleteByQueryRequest.getScrollTime());
        }
        if (deleteByQueryRequest.getSize() > 0) {
            params.putParam("size", Integer.toString(deleteByQueryRequest.getSize()));
        }
        request.setEntity(createEntity(deleteByQueryRequest, REQUEST_BODY_CONTENT_TYPE));
        return request;
    }

    static Request rethrottleReindex(RethrottleRequest rethrottleRequest) {
        return rethrottle(rethrottleRequest, "_reindex");
    }

    static Request rethrottleUpdateByQuery(RethrottleRequest rethrottleRequest) {
        return rethrottle(rethrottleRequest, "_update_by_query");
    }

    static Request rethrottleDeleteByQuery(RethrottleRequest rethrottleRequest) {
        return rethrottle(rethrottleRequest, "_delete_by_query");
    }

    private static Request rethrottle(RethrottleRequest rethrottleRequest, String firstPathPart) {
        String endpoint = new EndpointBuilder().addPathPart(firstPathPart).addPathPart(rethrottleRequest.getTaskId().toString())
                .addPathPart("_rethrottle").build();
        Request request = new Request(HttpPost.METHOD_NAME, endpoint);
        Params params = new Params(request)
                .withRequestsPerSecond(rethrottleRequest.getRequestsPerSecond());
        // we set "group_by" to "none" because this is the response format we can parse back
        params.putParam("group_by", "none");
        return request;
    }

    static Request putScript(PutStoredScriptRequest putStoredScriptRequest) throws IOException {
        String endpoint = new EndpointBuilder().addPathPartAsIs("_scripts").addPathPart(putStoredScriptRequest.id()).build();
        Request request = new Request(HttpPost.METHOD_NAME, endpoint);
        Params params = new Params(request);
        params.withTimeout(putStoredScriptRequest.timeout());
        params.withMasterTimeout(putStoredScriptRequest.masterNodeTimeout());
        if (Strings.hasText(putStoredScriptRequest.context())) {
            params.putParam("context", putStoredScriptRequest.context());
        }
        request.setEntity(createEntity(putStoredScriptRequest, REQUEST_BODY_CONTENT_TYPE));
        return request;
    }

    static Request analyze(AnalyzeRequest request) throws IOException {
        EndpointBuilder builder = new EndpointBuilder();
        String index = request.index();
        if (index != null) {
            builder.addPathPart(index);
        }
        builder.addPathPartAsIs("_analyze");
        Request req = new Request(HttpGet.METHOD_NAME, builder.build());
        req.setEntity(createEntity(request, REQUEST_BODY_CONTENT_TYPE));
        return req;
    }

    static Request getScript(GetStoredScriptRequest getStoredScriptRequest) {
        String endpoint = new EndpointBuilder().addPathPartAsIs("_scripts").addPathPart(getStoredScriptRequest.id()).build();
        Request request = new Request(HttpGet.METHOD_NAME, endpoint);
        Params params = new Params(request);
        params.withMasterTimeout(getStoredScriptRequest.masterNodeTimeout());
        return request;
    }

    static Request deleteScript(DeleteStoredScriptRequest deleteStoredScriptRequest) {
        String endpoint = new EndpointBuilder().addPathPartAsIs("_scripts").addPathPart(deleteStoredScriptRequest.id()).build();
        Request request = new Request(HttpDelete.METHOD_NAME, endpoint);
        Params params = new Params(request);
        params.withTimeout(deleteStoredScriptRequest.timeout());
        params.withMasterTimeout(deleteStoredScriptRequest.masterNodeTimeout());
        return request;
    }

    static Request xPackWatcherPutWatch(PutWatchRequest putWatchRequest) {
        String endpoint = new EndpointBuilder()
            .addPathPartAsIs("_xpack")
            .addPathPartAsIs("watcher")
            .addPathPartAsIs("watch")
            .addPathPart(putWatchRequest.getId())
            .build();

        Request request = new Request(HttpPut.METHOD_NAME, endpoint);
        Params params = new Params(request).withVersion(putWatchRequest.getVersion());
        if (putWatchRequest.isActive() == false) {
            params.putParam("active", "false");
        }
        ContentType contentType = createContentType(putWatchRequest.xContentType());
        BytesReference source = putWatchRequest.getSource();
        request.setEntity(new ByteArrayEntity(source.toBytesRef().bytes, 0, source.length(), contentType));
        return request;
    }

    static Request xPackWatcherDeleteWatch(DeleteWatchRequest deleteWatchRequest) {
        String endpoint = new EndpointBuilder()
            .addPathPartAsIs("_xpack")
            .addPathPartAsIs("watcher")
            .addPathPartAsIs("watch")
            .addPathPart(deleteWatchRequest.getId())
            .build();

        Request request = new Request(HttpDelete.METHOD_NAME, endpoint);
        return request;
    }

<<<<<<< HEAD
    static Request getLifecyclePolicy(GetLifecyclePolicyRequest getLifecyclePolicyRequest) {
        String endpoint = new EndpointBuilder()
            .addPathPartAsIs("_ilm")
            .addCommaSeparatedPathParts(getLifecyclePolicyRequest.getPolicyNames())
            .build();
        Request request = new Request(HttpGet.METHOD_NAME, endpoint);
        Params params = new Params(request);
        params.withMasterTimeout(getLifecyclePolicyRequest.masterNodeTimeout());
        params.withTimeout(getLifecyclePolicyRequest.timeout());
        return request;
    }

    static Request putLifecyclePolicy(PutLifecyclePolicyRequest putLifecycleRequest) throws IOException {
        String endpoint = new EndpointBuilder()
            .addPathPartAsIs("_ilm")
            .addPathPartAsIs(putLifecycleRequest.getName())
            .build();
        Request request = new Request(HttpPut.METHOD_NAME, endpoint);
        Params params = new Params(request);
        params.withMasterTimeout(putLifecycleRequest.masterNodeTimeout());
        params.withTimeout(putLifecycleRequest.timeout());
        request.setEntity(createEntity(putLifecycleRequest, REQUEST_BODY_CONTENT_TYPE));
        return request;
    }

    static Request deleteLifecyclePolicy(DeleteLifecyclePolicyRequest deleteLifecyclePolicyRequest) {
        Request request = new Request(HttpDelete.METHOD_NAME,
            new EndpointBuilder()
                .addPathPartAsIs("_ilm")
                .addPathPartAsIs(deleteLifecyclePolicyRequest.getLifecyclePolicy())
                .build());
        Params params = new Params(request);
        params.withMasterTimeout(deleteLifecyclePolicyRequest.masterNodeTimeout());
        params.withTimeout(deleteLifecyclePolicyRequest.timeout());
        return request;
    }

    static Request setIndexLifecyclePolicy(SetIndexLifecyclePolicyRequest setPolicyRequest) {
        String[] indices = setPolicyRequest.indices() == null ? Strings.EMPTY_ARRAY : setPolicyRequest.indices();
        Request request = new Request(HttpPut.METHOD_NAME,
            new EndpointBuilder()
                .addCommaSeparatedPathParts(indices)
                .addPathPartAsIs("_ilm")
                .addPathPart(setPolicyRequest.policy())
            .build());
        Params params = new Params(request);
        params.withIndicesOptions(setPolicyRequest.indicesOptions());
        params.withMasterTimeout(setPolicyRequest.masterNodeTimeout());
        return request;
    }

    static Request removeIndexLifecyclePolicy(RemoveIndexLifecyclePolicyRequest removePolicyRequest) {
        String[] indices = removePolicyRequest.indices() == null ?
                Strings.EMPTY_ARRAY : removePolicyRequest.indices().toArray(new String[] {});
        Request request = new Request(HttpDelete.METHOD_NAME,
                new EndpointBuilder()
                        .addCommaSeparatedPathParts(indices)
                        .addPathPartAsIs("_ilm")
                        .build());
        Params params = new Params(request);
        params.withIndicesOptions(removePolicyRequest.indicesOptions());
        params.withMasterTimeout(removePolicyRequest.masterNodeTimeout());
        return request;
    }

    static Request startILM(StartILMRequest startILMRequest) {
        Request request = new Request(HttpPost.METHOD_NAME,
            new EndpointBuilder()
                .addPathPartAsIs("_ilm")
                .addPathPartAsIs("start")
            .build());
        Params params = new Params(request);
        params.withMasterTimeout(startILMRequest.masterNodeTimeout());
        params.withTimeout(startILMRequest.timeout());
        return request;
    }

    static Request stopILM(StopILMRequest stopILMRequest) {
        Request request = new Request(HttpPost.METHOD_NAME,
            new EndpointBuilder()
                .addPathPartAsIs("_ilm")
                .addPathPartAsIs("stop")
            .build());
        Params params = new Params(request);
        params.withMasterTimeout(stopILMRequest.masterNodeTimeout());
        params.withTimeout(stopILMRequest.timeout());
        return request;
    }

    static Request lifecycleManagementStatus(LifecycleManagementStatusRequest lifecycleManagementStatusRequest){
        Request request = new Request(HttpGet.METHOD_NAME,
            new EndpointBuilder()
                .addPathPartAsIs("_ilm")
                .addPathPartAsIs("status")
            .build());
        Params params = new Params(request);
        params.withMasterTimeout(lifecycleManagementStatusRequest.masterNodeTimeout());
        params.withTimeout(lifecycleManagementStatusRequest.timeout());
        return request;
    }

    static Request explainLifecycle(ExplainLifecycleRequest explainLifecycleRequest) {
        String[] indices = explainLifecycleRequest.indices() == null ? Strings.EMPTY_ARRAY : explainLifecycleRequest.indices();
        Request request = new Request(HttpGet.METHOD_NAME,
            new EndpointBuilder()
                .addCommaSeparatedPathParts(indices)
                .addPathPartAsIs("_ilm")
                .addPathPartAsIs("explain")
            .build());
        Params params = new Params(request);
        params.withIndicesOptions(explainLifecycleRequest.indicesOptions());
        params.withMasterTimeout(explainLifecycleRequest.masterNodeTimeout());
        return request;
    }

    static Request putLicense(PutLicenseRequest putLicenseRequest) {
        String endpoint = new EndpointBuilder()
            .addPathPartAsIs("_xpack")
            .addPathPartAsIs("license")
            .build();
        Request request = new Request(HttpPut.METHOD_NAME, endpoint);
        Params parameters = new Params(request);
        parameters.withTimeout(putLicenseRequest.timeout());
        parameters.withMasterTimeout(putLicenseRequest.masterNodeTimeout());
        if (putLicenseRequest.isAcknowledge()) {
            parameters.putParam("acknowledge", "true");
        }
        request.setJsonEntity(putLicenseRequest.getLicenseDefinition());
        return request;
    }

    static Request getLicense(GetLicenseRequest getLicenseRequest) {
        String endpoint = new EndpointBuilder()
            .addPathPartAsIs("_xpack")
            .addPathPartAsIs("license")
            .build();
        Request request = new Request(HttpGet.METHOD_NAME, endpoint);
        Params parameters = new Params(request);
        parameters.withLocal(getLicenseRequest.local());
        return request;
    }

    static Request deleteLicense(DeleteLicenseRequest deleteLicenseRequest) {
        Request request = new Request(HttpDelete.METHOD_NAME, "/_xpack/license");
        Params parameters = new Params(request);
        parameters.withTimeout(deleteLicenseRequest.timeout());
        parameters.withMasterTimeout(deleteLicenseRequest.masterNodeTimeout());
        return request;
    }

=======
>>>>>>> 6a2d768b
    static HttpEntity createEntity(ToXContent toXContent, XContentType xContentType) throws IOException {
        BytesRef source = XContentHelper.toXContent(toXContent, xContentType, false).toBytesRef();
        return new ByteArrayEntity(source.bytes, source.offset, source.length, createContentType(xContentType));
    }

    static String endpoint(String index, String type, String id) {
        return new EndpointBuilder().addPathPart(index, type, id).build();
    }

    static String endpoint(String index, String type, String id, String endpoint) {
        return new EndpointBuilder().addPathPart(index, type, id).addPathPartAsIs(endpoint).build();
    }

    static String endpoint(String[] indices) {
        return new EndpointBuilder().addCommaSeparatedPathParts(indices).build();
    }

    static String endpoint(String[] indices, String endpoint) {
        return new EndpointBuilder().addCommaSeparatedPathParts(indices).addPathPartAsIs(endpoint).build();
    }

    static String endpoint(String[] indices, String[] types, String endpoint) {
        return new EndpointBuilder().addCommaSeparatedPathParts(indices).addCommaSeparatedPathParts(types)
                .addPathPartAsIs(endpoint).build();
    }

    static String endpoint(String[] indices, String endpoint, String[] suffixes) {
        return new EndpointBuilder().addCommaSeparatedPathParts(indices).addPathPartAsIs(endpoint)
                .addCommaSeparatedPathParts(suffixes).build();
    }

    static String endpoint(String[] indices, String endpoint, String type) {
        return new EndpointBuilder().addCommaSeparatedPathParts(indices).addPathPartAsIs(endpoint).addPathPart(type).build();
    }

    /**
     * Returns a {@link ContentType} from a given {@link XContentType}.
     *
     * @param xContentType the {@link XContentType}
     * @return the {@link ContentType}
     */
    @SuppressForbidden(reason = "Only allowed place to convert a XContentType to a ContentType")
    public static ContentType createContentType(final XContentType xContentType) {
        return ContentType.create(xContentType.mediaTypeWithoutParameters(), (Charset) null);
    }

    /**
     * Utility class to help with common parameter names and patterns. Wraps
     * a {@link Request} and adds the parameters to it directly.
     */
    static class Params {
        private final Request request;

        Params(Request request) {
            this.request = request;
        }

        Params putParam(String name, String value) {
            if (Strings.hasLength(value)) {
                request.addParameter(name, value);
            }
            return this;
        }

        Params putParam(String key, TimeValue value) {
            if (value != null) {
                return putParam(key, value.getStringRep());
            }
            return this;
        }

        Params withDocAsUpsert(boolean docAsUpsert) {
            if (docAsUpsert) {
                return putParam("doc_as_upsert", Boolean.TRUE.toString());
            }
            return this;
        }

        Params withFetchSourceContext(FetchSourceContext fetchSourceContext) {
            if (fetchSourceContext != null) {
                if (fetchSourceContext.fetchSource() == false) {
                    putParam("_source", Boolean.FALSE.toString());
                }
                if (fetchSourceContext.includes() != null && fetchSourceContext.includes().length > 0) {
                    putParam("_source_include", String.join(",", fetchSourceContext.includes()));
                }
                if (fetchSourceContext.excludes() != null && fetchSourceContext.excludes().length > 0) {
                    putParam("_source_exclude", String.join(",", fetchSourceContext.excludes()));
                }
            }
            return this;
        }

        Params withFields(String[] fields) {
            if (fields != null && fields.length > 0) {
                return putParam("fields", String.join(",", fields));
            }
            return this;
        }

        Params withMasterTimeout(TimeValue masterTimeout) {
            return putParam("master_timeout", masterTimeout);
        }

        Params withParent(String parent) {
            return putParam("parent", parent);
        }

        Params withPipeline(String pipeline) {
            return putParam("pipeline", pipeline);
        }

        Params withPreference(String preference) {
            return putParam("preference", preference);
        }

        Params withRealtime(boolean realtime) {
            if (realtime == false) {
                return putParam("realtime", Boolean.FALSE.toString());
            }
            return this;
        }

        Params withRefresh(boolean refresh) {
            if (refresh) {
                return withRefreshPolicy(RefreshPolicy.IMMEDIATE);
            }
            return this;
        }

        /**
         *  @deprecated If creating a new HLRC ReST API call, use {@link RefreshPolicy}
         *  instead of {@link WriteRequest.RefreshPolicy} from the server project
         */
        @Deprecated
        Params withRefreshPolicy(WriteRequest.RefreshPolicy refreshPolicy) {
            if (refreshPolicy != WriteRequest.RefreshPolicy.NONE) {
                return putParam("refresh", refreshPolicy.getValue());
            }
            return this;
        }

        Params withRefreshPolicy(RefreshPolicy refreshPolicy) {
            if (refreshPolicy != RefreshPolicy.NONE) {
                return putParam("refresh", refreshPolicy.getValue());
            }
            return this;
        }

        Params withRequestsPerSecond(float requestsPerSecond) {
            // the default in AbstractBulkByScrollRequest is Float.POSITIVE_INFINITY,
            // but we don't want to add that to the URL parameters, instead we use -1
            if (Float.isFinite(requestsPerSecond)) {
                return putParam(RethrottleRequest.REQUEST_PER_SECOND_PARAMETER, Float.toString(requestsPerSecond));
            } else {
                return putParam(RethrottleRequest.REQUEST_PER_SECOND_PARAMETER, "-1");
            }
        }

        Params withRetryOnConflict(int retryOnConflict) {
            if (retryOnConflict > 0) {
                return putParam("retry_on_conflict", String.valueOf(retryOnConflict));
            }
            return this;
        }

        Params withRouting(String routing) {
            return putParam("routing", routing);
        }

        Params withStoredFields(String[] storedFields) {
            if (storedFields != null && storedFields.length > 0) {
                return putParam("stored_fields", String.join(",", storedFields));
            }
            return this;
        }

        Params withTimeout(TimeValue timeout) {
            return putParam("timeout", timeout);
        }

        Params withUpdateAllTypes(boolean updateAllTypes) {
            if (updateAllTypes) {
                return putParam("update_all_types", Boolean.TRUE.toString());
            }
            return this;
        }

        Params withVersion(long version) {
            if (version != Versions.MATCH_ANY) {
                return putParam("version", Long.toString(version));
            }
            return this;
        }

        Params withVersionType(VersionType versionType) {
            if (versionType != VersionType.INTERNAL) {
                return putParam("version_type", versionType.name().toLowerCase(Locale.ROOT));
            }
            return this;
        }

        Params withWaitForActiveShards(ActiveShardCount currentActiveShardCount, ActiveShardCount defaultActiveShardCount) {
            if (currentActiveShardCount != null && currentActiveShardCount != defaultActiveShardCount) {
                return putParam("wait_for_active_shards", currentActiveShardCount.toString().toLowerCase(Locale.ROOT));
            }
            return this;
        }

        Params withIndicesOptions(IndicesOptions indicesOptions) {
            withIgnoreUnavailable(indicesOptions.ignoreUnavailable());
            putParam("allow_no_indices", Boolean.toString(indicesOptions.allowNoIndices()));
            String expandWildcards;
            if (indicesOptions.expandWildcardsOpen() == false && indicesOptions.expandWildcardsClosed() == false) {
                expandWildcards = "none";
            } else {
                StringJoiner joiner = new StringJoiner(",");
                if (indicesOptions.expandWildcardsOpen()) {
                    joiner.add("open");
                }
                if (indicesOptions.expandWildcardsClosed()) {
                    joiner.add("closed");
                }
                expandWildcards = joiner.toString();
            }
            putParam("expand_wildcards", expandWildcards);
            return this;
        }

        Params withIgnoreUnavailable(boolean ignoreUnavailable) {
            // Always explicitly place the ignore_unavailable value.
            putParam("ignore_unavailable", Boolean.toString(ignoreUnavailable));
            return this;
        }

        Params withHuman(boolean human) {
            if (human) {
                putParam("human", Boolean.toString(human));
            }
            return this;
        }

        Params withLocal(boolean local) {
            if (local) {
                putParam("local", Boolean.toString(local));
            }
            return this;
        }

        Params withIncludeDefaults(boolean includeDefaults) {
            if (includeDefaults) {
                return putParam("include_defaults", Boolean.TRUE.toString());
            }
            return this;
        }

        Params withPreserveExisting(boolean preserveExisting) {
            if (preserveExisting) {
                return putParam("preserve_existing", Boolean.TRUE.toString());
            }
            return this;
        }

        Params withDetailed(boolean detailed) {
            if (detailed) {
                return putParam("detailed", Boolean.TRUE.toString());
            }
            return this;
        }

        Params withWaitForCompletion(boolean waitForCompletion) {
            if (waitForCompletion) {
                return putParam("wait_for_completion", Boolean.TRUE.toString());
            }
            return this;
        }

        Params withNodes(String[] nodes) {
            if (nodes != null && nodes.length > 0) {
                return putParam("nodes", String.join(",", nodes));
            }
            return this;
        }

        Params withActions(String[] actions) {
            if (actions != null && actions.length > 0) {
                return putParam("actions", String.join(",", actions));
            }
            return this;
        }

        Params withTaskId(TaskId taskId) {
            if (taskId != null && taskId.isSet()) {
                return putParam("task_id", taskId.toString());
            }
            return this;
        }

        Params withParentTaskId(TaskId parentTaskId) {
            if (parentTaskId != null && parentTaskId.isSet()) {
                return putParam("parent_task_id", parentTaskId.toString());
            }
            return this;
        }

        Params withVerify(boolean verify) {
            if (verify) {
                return putParam("verify", Boolean.TRUE.toString());
            }
            return this;
        }

        Params withWaitForStatus(ClusterHealthStatus status) {
            if (status != null) {
                return putParam("wait_for_status", status.name().toLowerCase(Locale.ROOT));
            }
            return this;
        }

        Params withWaitForNoRelocatingShards(boolean waitNoRelocatingShards) {
            if (waitNoRelocatingShards) {
                return putParam("wait_for_no_relocating_shards", Boolean.TRUE.toString());
            }
            return this;
        }

        Params withWaitForNoInitializingShards(boolean waitNoInitShards) {
            if (waitNoInitShards) {
                return putParam("wait_for_no_initializing_shards", Boolean.TRUE.toString());
            }
            return this;
        }

        Params withWaitForNodes(String waitForNodes) {
            return putParam("wait_for_nodes", waitForNodes);
        }

        Params withLevel(ClusterHealthRequest.Level level) {
            return putParam("level", level.name().toLowerCase(Locale.ROOT));
        }

        Params withWaitForEvents(Priority waitForEvents) {
            if (waitForEvents != null) {
                return putParam("wait_for_events", waitForEvents.name().toLowerCase(Locale.ROOT));
            }
            return this;
        }
    }

    /**
     * Ensure that the {@link IndexRequest}'s content type is supported by the Bulk API and that it conforms
     * to the current {@link BulkRequest}'s content type (if it's known at the time of this method get called).
     *
     * @return the {@link IndexRequest}'s content type
     */
    static XContentType enforceSameContentType(IndexRequest indexRequest, @Nullable XContentType xContentType) {
        XContentType requestContentType = indexRequest.getContentType();
        if (requestContentType != XContentType.JSON && requestContentType != XContentType.SMILE) {
            throw new IllegalArgumentException("Unsupported content-type found for request with content-type [" + requestContentType
                    + "], only JSON and SMILE are supported");
        }
        if (xContentType == null) {
            return requestContentType;
        }
        if (requestContentType != xContentType) {
            throw new IllegalArgumentException("Mismatching content-type found for request with content-type [" + requestContentType
                    + "], previous requests have content-type [" + xContentType + "]");
        }
        return xContentType;
    }

    /**
     * Utility class to build request's endpoint given its parts as strings
     */
    static class EndpointBuilder {

        private final StringJoiner joiner = new StringJoiner("/", "/", "");

        EndpointBuilder addPathPart(String... parts) {
            for (String part : parts) {
                if (Strings.hasLength(part)) {
                    joiner.add(encodePart(part));
                }
            }
            return this;
        }

        EndpointBuilder addCommaSeparatedPathParts(String[] parts) {
            addPathPart(String.join(",", parts));
            return this;
        }

        EndpointBuilder addPathPartAsIs(String... parts) {
            for (String part : parts) {
                if (Strings.hasLength(part)) {
                    joiner.add(part);
                }
            }
            return this;
        }

        String build() {
            return joiner.toString();
        }

        private static String encodePart(String pathPart) {
            try {
                //encode each part (e.g. index, type and id) separately before merging them into the path
                //we prepend "/" to the path part to make this path absolute, otherwise there can be issues with
                //paths that start with `-` or contain `:`
                URI uri = new URI(null, null, null, -1, "/" + pathPart, null, null);
                //manually encode any slash that each part may contain
                return uri.getRawPath().substring(1).replaceAll("/", "%2F");
            } catch (URISyntaxException e) {
                throw new IllegalArgumentException("Path part [" + pathPart + "] couldn't be encoded", e);
            }
        }
    }
}
<|MERGE_RESOLUTION|>--- conflicted
+++ resolved
@@ -646,7 +646,6 @@
         return request;
     }
 
-<<<<<<< HEAD
     static Request getLifecyclePolicy(GetLifecyclePolicyRequest getLifecyclePolicyRequest) {
         String endpoint = new EndpointBuilder()
             .addPathPartAsIs("_ilm")
@@ -762,43 +761,6 @@
         return request;
     }
 
-    static Request putLicense(PutLicenseRequest putLicenseRequest) {
-        String endpoint = new EndpointBuilder()
-            .addPathPartAsIs("_xpack")
-            .addPathPartAsIs("license")
-            .build();
-        Request request = new Request(HttpPut.METHOD_NAME, endpoint);
-        Params parameters = new Params(request);
-        parameters.withTimeout(putLicenseRequest.timeout());
-        parameters.withMasterTimeout(putLicenseRequest.masterNodeTimeout());
-        if (putLicenseRequest.isAcknowledge()) {
-            parameters.putParam("acknowledge", "true");
-        }
-        request.setJsonEntity(putLicenseRequest.getLicenseDefinition());
-        return request;
-    }
-
-    static Request getLicense(GetLicenseRequest getLicenseRequest) {
-        String endpoint = new EndpointBuilder()
-            .addPathPartAsIs("_xpack")
-            .addPathPartAsIs("license")
-            .build();
-        Request request = new Request(HttpGet.METHOD_NAME, endpoint);
-        Params parameters = new Params(request);
-        parameters.withLocal(getLicenseRequest.local());
-        return request;
-    }
-
-    static Request deleteLicense(DeleteLicenseRequest deleteLicenseRequest) {
-        Request request = new Request(HttpDelete.METHOD_NAME, "/_xpack/license");
-        Params parameters = new Params(request);
-        parameters.withTimeout(deleteLicenseRequest.timeout());
-        parameters.withMasterTimeout(deleteLicenseRequest.masterNodeTimeout());
-        return request;
-    }
-
-=======
->>>>>>> 6a2d768b
     static HttpEntity createEntity(ToXContent toXContent, XContentType xContentType) throws IOException {
         BytesRef source = XContentHelper.toXContent(toXContent, xContentType, false).toBytesRef();
         return new ByteArrayEntity(source.bytes, source.offset, source.length, createContentType(xContentType));
